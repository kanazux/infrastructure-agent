// Copyright 2020 New Relic Corporation. All rights reserved.
// SPDX-License-Identifier: Apache-2.0
package identityapi

import (
	"bytes"
	"compress/gzip"
	"context"
	"encoding/json"
	"fmt"
	"io/ioutil"
	"net/http"
	"strconv"
	"strings"
	"time"

	"github.com/antihax/optional"
	backendhttp "github.com/newrelic/infrastructure-agent/pkg/backend/http"
	"github.com/newrelic/infrastructure-agent/pkg/backend/inventoryapi"
	"github.com/newrelic/infrastructure-agent/pkg/entity"
	"github.com/newrelic/infrastructure-agent/pkg/identity-client"
	"github.com/newrelic/infrastructure-agent/pkg/integrations/v4/protocol"
	"github.com/newrelic/infrastructure-agent/pkg/log"
)

var rlog = log.WithComponent("identityapi.RegisterClient")

const (
	identityPath = "/identity/v1"
)

<<<<<<< HEAD
type RegisterClient interface {
	RegisterEntitiesRemoveMe(agentEntityID entity.ID, entities []RegisterEntity) ([]RegisterEntityResponse, time.Duration, error)
	RegisterProtocolEntities(agentEntityID entity.ID, entities []protocol.Entity) (RegisterBatchEntityResponse, time.Duration, error)
=======
// RegisterClient provides the ability to register either a single entity or a
// "batch" of entities.
type RegisterClient interface {

	// Deprecated: method to be removed at the end of this completing this feature
	RegisterEntitiesRemoveMe(agentEntityID entity.ID, entities []RegisterEntity) ([]RegisterEntityResponse, time.Duration, error)

	// RegisterBatchEntities registers a slice of protocol.Entity. This is done as a batch process
	RegisterBatchEntities(agentEntityID entity.ID, entities []protocol.Entity) ([]RegisterEntityResponse, time.Duration, error)

	// RegisterEntity registers a protocol.Entity
>>>>>>> 8d30e63e
	RegisterEntity(agentEntityID entity.ID, entity protocol.Entity) (RegisterEntityResponse, error)
}

type registerClient struct {
	svcUrl           string
	licenseKey       string
	userAgent        string
	httpClient       backendhttp.Client
	compressionLevel int
	apiClient        apiClient
}

type RegisterEntity struct {
	Key        entity.Key        `json:"entityKey"`
	Name       string            `json:"entityName,omitempty"`
	Type       string            `json:"entityType,omitempty"`
	Tags       map[string]string `json:"tags,omitempty"`
	Interfaces []string          `json:"interfaces,omitempty"`
}

type RegisterEntityResponse struct {
	ID   entity.ID  `json:"entityID"`
	Key  entity.Key `json:"entityKey"`
	Name string     `json:"entityName"`
<<<<<<< HEAD
=======
}

func NewRegisterEntityResponse(id entity.ID, key entity.Key, name string) RegisterEntityResponse {
	return RegisterEntityResponse{
		ID:   id,
		Key:  key,
		Name: name,
	}
>>>>>>> 8d30e63e
}

type RegisterBatchEntityResponse []RegisterEntityResponse

func NewRegisterEntity(key entity.Key) RegisterEntity {
	return RegisterEntity{key, "", "", nil, nil}
}

// NewRegisterClient returns an implementation of RegisterClient
func NewRegisterClient(
	svcUrl, licenseKey, userAgent string,
	compressionLevel int,
	httpClient backendhttp.Client,
) (RegisterClient, error) {
	if compressionLevel < gzip.NoCompression || compressionLevel > gzip.BestCompression {
		return nil, fmt.Errorf("gzip: invalid compression level: %d", compressionLevel)
	}
	icfg := identity.NewConfiguration()
	icfg.BasePath = svcUrl + identityPath
	icfg.Debug = true
	// TODO: add the global HTTP client here
	// icfg.HTTPClient = httpClient
	identityClient := identity.NewAPIClient(icfg)
	return &registerClient{
		svcUrl:           strings.TrimSuffix(svcUrl, "/"),
		licenseKey:       licenseKey,
		userAgent:        userAgent,
		httpClient:       httpClient,
		compressionLevel: compressionLevel,
		apiClient:        identityClient.DefaultApi,
	}, nil
}

<<<<<<< HEAD
func (rc *registerClient) RegisterProtocolEntities(agentEntityID entity.ID, entities []protocol.Entity) (resp RegisterBatchEntityResponse, duration time.Duration, err error) {
=======
func (rc *registerClient) RegisterBatchEntities(agentEntityID entity.ID, entities []protocol.Entity) (resp []RegisterEntityResponse, duration time.Duration, err error) {
>>>>>>> 8d30e63e

	ctx := context.Background()

	registerRequests := make([]identity.RegisterRequest, len(entities))

	for i := range entities {
<<<<<<< HEAD
		registerRequest := identity.RegisterRequest{
			EntityType:  entities[i].Type,
			EntityName:  entities[i].Name,
			DisplayName: entities[i].DisplayName,
			Metadata:    convertMetadataToMapStringString(entities[i].Metadata),
		}
		registerRequests[i] = registerRequest
=======
		registerRequests[i] = newRegisterRequest(entities[i])
>>>>>>> 8d30e63e
	}

	localVarOptionals := &identity.RegisterBatchPostOpts{
		XNRIAgentEntityId: optional.NewInt64(int64(agentEntityID)),
	}

<<<<<<< HEAD
	apiReps, httpResp, err := rc.apiClient.RegisterBatchPost(ctx, rc.userAgent, rc.licenseKey, registerRequests, localVarOptionals)
	if err != nil {
		rlog.
			WithError(err).
			WithField("XNRIAgentEntityId", agentEntityID).
			WithField("status", httpResp.StatusCode).
			WithField("RegisterRequests", registerRequests).
			Error("Something went wrong")
		return resp, time.Second, err // TODO add right duration
	}

	resp = make(RegisterBatchEntityResponse, len(apiReps))

	for i := range apiReps {
		resp[i] = RegisterEntityResponse{
			ID:   entity.ID(apiReps[i].EntityId),
			Key:  entity.Key(apiReps[i].EntityName),
			Name: apiReps[i].EntityName,
		}
=======
	apiReps, _, err := rc.apiClient.RegisterBatchPost(ctx, rc.userAgent, rc.licenseKey, registerRequests, localVarOptionals)
	if err != nil {
		return resp, time.Second, err // TODO add right duration
	}

	resp = make([]RegisterEntityResponse, len(apiReps))

	for i := range apiReps {
		resp[i] = NewRegisterEntityResponse(
			entity.ID(apiReps[i].EntityId),
			entity.Key(apiReps[i].EntityName),
			apiReps[i].EntityName)
>>>>>>> 8d30e63e
	}

	return resp, time.Second, err
}

<<<<<<< HEAD
func (rc *registerClient) RegisterEntity(agentEntityID entity.ID, ent protocol.Entity) (resp RegisterEntityResponse, err error) {

	ctx := context.Background()
	registerRequest := identity.RegisterRequest{
		EntityType:  ent.Type,
		EntityName:  ent.Name,
		DisplayName: ent.DisplayName,
		Metadata:    convertMetadataToMapStringString(ent.Metadata),
	}
=======
func newRegisterRequest(entity protocol.Entity) identity.RegisterRequest {
	registerRequest := identity.RegisterRequest{
		EntityType:  entity.Type,
		EntityName:  entity.Name,
		DisplayName: entity.DisplayName,
		Metadata:    convertMetadataToMapStringString(entity.Metadata),
	}
	return registerRequest
}

func (rc *registerClient) RegisterEntity(agentEntityID entity.ID, ent protocol.Entity) (resp RegisterEntityResponse, err error) {

	ctx := context.Background()
	registerRequest := newRegisterRequest(ent)
>>>>>>> 8d30e63e
	localVarOptionals := &identity.RegisterPostOpts{
		XNRIAgentEntityId: optional.NewInt64(int64(agentEntityID)),
	}

<<<<<<< HEAD
	apiReps, httpResp, err := rc.apiClient.RegisterPost(ctx, rc.userAgent, rc.licenseKey, registerRequest, localVarOptionals)
	if err != nil {
		rlog.
			WithError(err).
			WithField("XNRIAgentEntityId", agentEntityID).
			WithField("status", httpResp.StatusCode).
			WithField("RegisterRequest", registerRequest).
			Error("Something went wrong")
		return resp, err
	}

	resp = RegisterEntityResponse{
		ID:   entity.ID(apiReps.EntityId),
		Key:  entity.Key(apiReps.EntityName),
		Name: apiReps.EntityName,
	}
=======
	apiReps, _, err := rc.apiClient.RegisterPost(ctx, rc.userAgent, rc.licenseKey, registerRequest, localVarOptionals)
	if err != nil {
		return resp, err
	}

	resp = NewRegisterEntityResponse(
		entity.ID(apiReps.EntityId),
		entity.Key(apiReps.EntityName),
		apiReps.EntityName)
>>>>>>> 8d30e63e

	return resp, err
}

// Perform the GetIDs step. For doing that, the Agent must provide for each entity an entityKey. Backend should reply
// with a unique Entity ID across NR for each registered entity
func (rc *registerClient) RegisterEntitiesRemoveMe(agentID entity.ID, entities []RegisterEntity) (ids []RegisterEntityResponse, retryAfter time.Duration, err error) {
	retryAfter = EmptyRetryTime

	if agentID.IsEmpty() {
		err = ErrEmptyAgentID
		return
	}

	buf, err := rc.marshal(entities)
	if err != nil {
		return
	}

	req, err := http.NewRequest("POST", rc.makeURL("/register/batch"), buf)
	if err != nil {
		err = fmt.Errorf("register request build failed: %s", err)
		return
	}

	if rc.compressionLevel > gzip.NoCompression {
		req.Header.Set("Content-Encoding", "gzip")
	}

	resp, err := rc.do(req, agentID)
	if err != nil {
		err = fmt.Errorf("register request failed: %v", err)
		return
	}
	defer func() {
		err := resp.Body.Close()
		if err != nil {
			log.WithError(err).Debug("Error closing ingest body response.")
		}
	}()

	body, err := ioutil.ReadAll(resp.Body)
	if err != nil {
		err = fmt.Errorf("cannot read register response: %s", err)
		return
	}

	if resp.StatusCode != http.StatusOK && resp.StatusCode != http.StatusCreated {
		retryAfter, err = time.ParseDuration(resp.Header.Get("Retry-After") + "s")
		if err != nil {
			retryAfter = EmptyRetryTime
		}
		err = inventoryapi.NewIngestError("ingest service rejected the register step", resp.StatusCode, resp.Status, string(body))
		return
	}

	if err = json.Unmarshal(body, &ids); err != nil {
		err = fmt.Errorf("unable to parse register response JSON: %s", err)
		return
	}

	return
}

func (rc *registerClient) makeURL(requestPath string) string {
	requestPath = strings.TrimPrefix(requestPath, "/")
	return fmt.Sprintf("%s/%s", rc.svcUrl, requestPath)
}

// Do performs an http.Request, augmenting it with auth headers
func (rc *registerClient) do(req *http.Request, agentEntityID entity.ID) (*http.Response, error) {
	req.Header.Set("Content-Type", "application/json")
	req.Header.Set("User-Agent", rc.userAgent)
	req.Header.Set(backendhttp.LicenseHeader, rc.licenseKey)
	req.Header.Set(backendhttp.AgentEntityIdHeader, strconv.FormatInt(int64(agentEntityID), 10))

	return rc.httpClient(req)
}

func (rc *registerClient) marshal(b interface{}) (*bytes.Buffer, error) {
	var buf bytes.Buffer
	if rc.compressionLevel > gzip.NoCompression {
		gzipWriter, err := gzip.NewWriterLevel(&buf, rc.compressionLevel)
		if err != nil {
			return nil, fmt.Errorf("unable to create gzip writer: %v", err)
		}
		defer func() {
			if err := gzipWriter.Close(); err != nil {
				log.WithError(err).Debug("Gzip writer did not close.")
			}
		}()
		if err := json.NewEncoder(gzipWriter).Encode(b); err != nil {
			return nil, fmt.Errorf("gzip writer was not able to write to request body: %s", err)
		}
	} else {
		if err := json.NewEncoder(&buf).Encode(b); err != nil {
			return nil, err
		}

	}
	return &buf, nil
}

func convertMetadataToMapStringString(from map[string]interface{}) (to map[string]string) {
	to = make(map[string]string, len(from))
	for key, value := range from {
		to[key] = fmt.Sprintf("%v", value)
	}
	return
}<|MERGE_RESOLUTION|>--- conflicted
+++ resolved
@@ -29,11 +29,6 @@
 	identityPath = "/identity/v1"
 )
 
-<<<<<<< HEAD
-type RegisterClient interface {
-	RegisterEntitiesRemoveMe(agentEntityID entity.ID, entities []RegisterEntity) ([]RegisterEntityResponse, time.Duration, error)
-	RegisterProtocolEntities(agentEntityID entity.ID, entities []protocol.Entity) (RegisterBatchEntityResponse, time.Duration, error)
-=======
 // RegisterClient provides the ability to register either a single entity or a
 // "batch" of entities.
 type RegisterClient interface {
@@ -45,7 +40,6 @@
 	RegisterBatchEntities(agentEntityID entity.ID, entities []protocol.Entity) ([]RegisterEntityResponse, time.Duration, error)
 
 	// RegisterEntity registers a protocol.Entity
->>>>>>> 8d30e63e
 	RegisterEntity(agentEntityID entity.ID, entity protocol.Entity) (RegisterEntityResponse, error)
 }
 
@@ -70,8 +64,6 @@
 	ID   entity.ID  `json:"entityID"`
 	Key  entity.Key `json:"entityKey"`
 	Name string     `json:"entityName"`
-<<<<<<< HEAD
-=======
 }
 
 func NewRegisterEntityResponse(id entity.ID, key entity.Key, name string) RegisterEntityResponse {
@@ -80,10 +72,7 @@
 		Key:  key,
 		Name: name,
 	}
->>>>>>> 8d30e63e
-}
-
-type RegisterBatchEntityResponse []RegisterEntityResponse
+}
 
 func NewRegisterEntity(key entity.Key) RegisterEntity {
 	return RegisterEntity{key, "", "", nil, nil}
@@ -114,55 +103,20 @@
 	}, nil
 }
 
-<<<<<<< HEAD
-func (rc *registerClient) RegisterProtocolEntities(agentEntityID entity.ID, entities []protocol.Entity) (resp RegisterBatchEntityResponse, duration time.Duration, err error) {
-=======
 func (rc *registerClient) RegisterBatchEntities(agentEntityID entity.ID, entities []protocol.Entity) (resp []RegisterEntityResponse, duration time.Duration, err error) {
->>>>>>> 8d30e63e
 
 	ctx := context.Background()
 
 	registerRequests := make([]identity.RegisterRequest, len(entities))
 
 	for i := range entities {
-<<<<<<< HEAD
-		registerRequest := identity.RegisterRequest{
-			EntityType:  entities[i].Type,
-			EntityName:  entities[i].Name,
-			DisplayName: entities[i].DisplayName,
-			Metadata:    convertMetadataToMapStringString(entities[i].Metadata),
-		}
-		registerRequests[i] = registerRequest
-=======
 		registerRequests[i] = newRegisterRequest(entities[i])
->>>>>>> 8d30e63e
 	}
 
 	localVarOptionals := &identity.RegisterBatchPostOpts{
 		XNRIAgentEntityId: optional.NewInt64(int64(agentEntityID)),
 	}
 
-<<<<<<< HEAD
-	apiReps, httpResp, err := rc.apiClient.RegisterBatchPost(ctx, rc.userAgent, rc.licenseKey, registerRequests, localVarOptionals)
-	if err != nil {
-		rlog.
-			WithError(err).
-			WithField("XNRIAgentEntityId", agentEntityID).
-			WithField("status", httpResp.StatusCode).
-			WithField("RegisterRequests", registerRequests).
-			Error("Something went wrong")
-		return resp, time.Second, err // TODO add right duration
-	}
-
-	resp = make(RegisterBatchEntityResponse, len(apiReps))
-
-	for i := range apiReps {
-		resp[i] = RegisterEntityResponse{
-			ID:   entity.ID(apiReps[i].EntityId),
-			Key:  entity.Key(apiReps[i].EntityName),
-			Name: apiReps[i].EntityName,
-		}
-=======
 	apiReps, _, err := rc.apiClient.RegisterBatchPost(ctx, rc.userAgent, rc.licenseKey, registerRequests, localVarOptionals)
 	if err != nil {
 		return resp, time.Second, err // TODO add right duration
@@ -175,23 +129,11 @@
 			entity.ID(apiReps[i].EntityId),
 			entity.Key(apiReps[i].EntityName),
 			apiReps[i].EntityName)
->>>>>>> 8d30e63e
 	}
 
 	return resp, time.Second, err
 }
 
-<<<<<<< HEAD
-func (rc *registerClient) RegisterEntity(agentEntityID entity.ID, ent protocol.Entity) (resp RegisterEntityResponse, err error) {
-
-	ctx := context.Background()
-	registerRequest := identity.RegisterRequest{
-		EntityType:  ent.Type,
-		EntityName:  ent.Name,
-		DisplayName: ent.DisplayName,
-		Metadata:    convertMetadataToMapStringString(ent.Metadata),
-	}
-=======
 func newRegisterRequest(entity protocol.Entity) identity.RegisterRequest {
 	registerRequest := identity.RegisterRequest{
 		EntityType:  entity.Type,
@@ -206,29 +148,10 @@
 
 	ctx := context.Background()
 	registerRequest := newRegisterRequest(ent)
->>>>>>> 8d30e63e
 	localVarOptionals := &identity.RegisterPostOpts{
 		XNRIAgentEntityId: optional.NewInt64(int64(agentEntityID)),
 	}
 
-<<<<<<< HEAD
-	apiReps, httpResp, err := rc.apiClient.RegisterPost(ctx, rc.userAgent, rc.licenseKey, registerRequest, localVarOptionals)
-	if err != nil {
-		rlog.
-			WithError(err).
-			WithField("XNRIAgentEntityId", agentEntityID).
-			WithField("status", httpResp.StatusCode).
-			WithField("RegisterRequest", registerRequest).
-			Error("Something went wrong")
-		return resp, err
-	}
-
-	resp = RegisterEntityResponse{
-		ID:   entity.ID(apiReps.EntityId),
-		Key:  entity.Key(apiReps.EntityName),
-		Name: apiReps.EntityName,
-	}
-=======
 	apiReps, _, err := rc.apiClient.RegisterPost(ctx, rc.userAgent, rc.licenseKey, registerRequest, localVarOptionals)
 	if err != nil {
 		return resp, err
@@ -238,7 +161,6 @@
 		entity.ID(apiReps.EntityId),
 		entity.Key(apiReps.EntityName),
 		apiReps.EntityName)
->>>>>>> 8d30e63e
 
 	return resp, err
 }
